"""
@file
@brief Optimizer with :epkg:`onnxruntime-training` forward backward training.
"""
import logging
import numpy
from onnxruntime import InferenceSession, SessionOptions
from onnxruntime.capi._pybind_state import (  # pylint: disable=E0611
    OrtValue as C_OrtValue)
from ..utils.onnx_helper import get_onnx_opset, proto_type_to_dtype
from ..utils.onnxruntime_helper import (
    device_to_providers, numpy_to_ort_value)
from ..utils.onnx_function import function_onnx_graph
from ..utils.print_helper import str_ortvalue
from ..utils.orttraining_helper import get_train_initializer
from .ortgradient import OrtGradientForwardBackward
from ._base_estimator import BaseEstimator
from .sgd_learning_loss import BaseLearningLoss
from .sgd_learning_penalty import BaseLearningPenalty
from .data_loader import OrtDataLoader
from .excs import ConvergenceError


class OrtGradientForwardBackwardOptimizer(BaseEstimator):
    """
    Implements a simple :epkg:`Stochastic Gradient Descent`
    with :epkg:`onnxruntime-training`. It leverages class
    @see class OrtGradientForwardBackward.

    :param model_onnx: ONNX graph used to train
    :param weights_to_train: names of initializers to be optimized,
        if None, function @see fn get_train_initialize returns
        the list of float iniitializer
    :param loss_output_name: name of the loss output
    :param max_iter: number of training iterations
    :param training_optimizer_name: optimizing algorithm
    :param batch_size: batch size (see class *DataLoader*)
    :param learning_rate: a name or a learning rate instance or a float,
        see module :mod:`onnxcustom.training.sgd_learning_rate`
    :param device: device as :epkg:`C_OrtDevice` or a string
        representing this device
    :param warm_start: when set to True, reuse the solution of the previous
        call to fit as initialization, otherwise, just erase the previous
        solution.
    :param learning_loss: loss function (see below)
    :param verbose: use :epkg:`tqdm` to display the training progress
    :param validation_every: validation with a test set every
        *validation_every* iterations
    :param enable_logging: enable logging (mostly for debugging puporse
        as it slows down the training)
    :param weight_name: if not None, the class assumes it is trained
        with training weight
    :param learning_penalty: weight penalty, None, or instance of
        @see cl BaseLearningPenalty

    *learning_rate* can be any instance of @see cl BaseLearningRate or
    a nick name in the following list as specified in
    :meth:`BaseLearningRate.select
    <onnxcustom.training.sgd_learning_loss.BaseLearningRate.select>`.

    *learning_loss* can be any instance of @see cl BaseLearningLoss or
    a nick name in the following list as specified in
    :meth:`BaseLearningLoss.select
    <onnxcustom.training.sgd_loss.BaseLearningLoss.select>`.
    """

    def __init__(self, model_onnx, weights_to_train=None,
                 loss_output_name='loss', max_iter=100,
                 training_optimizer_name='SGDOptimizer',
                 batch_size=10, learning_rate='SGD',
                 device='cpu', warm_start=False, verbose=0,
                 validation_every=0.1, learning_loss="square_error",
                 enable_logging=False, weight_name=None,
                 learning_penalty=None):
        if weights_to_train is None:
            weights_to_train = list(get_train_initializer(model_onnx))
        BaseEstimator.__init__(self, learning_rate, device)
        self.model_onnx = model_onnx
        self.batch_size = batch_size
        self.weights_to_train = weights_to_train
        self.loss_output_name = loss_output_name
        self.training_optimizer_name = training_optimizer_name
        self.verbose = verbose
        self.max_iter = max_iter
        self.warm_start = warm_start
        self.learning_loss = BaseLearningLoss.select(learning_loss)
        self.learning_penalty = BaseLearningPenalty.select(learning_penalty)
        self.enable_logging = enable_logging
        self.weight_name = weight_name
        if validation_every < 1:
            self.validation_every = int(self.max_iter * validation_every)
        else:
            self.validation_every = validation_every  # pragma: no cover
        self.build_onnx_function()

    @property
    def needs_grad(self):
        """
        Returns the True if the gradient update needs to retain
        past gradients.
        """
        return self.learning_rate.needs_grad

    def __getstate__(self):
        "Removes any non pickable attribute."
        state = BaseEstimator.__getstate__(self)
        for att in ['train_state_', 'train_grad_state_']:
            if hasattr(self, att):
                train_state = []
                for v in self.get_state():
                    if v is None:
                        train_state.append(v)
                    else:
                        train_state.append(v.numpy())
                state[att[:-1]] = train_state
        return state

    def __setstate__(self, state):
        "Restores any non pickable attribute."
        popped = {}
        for att in ['train_state', 'train_grad_state']:
            if att in state:
                popped[att] = state.pop(att)
        BaseEstimator.__setstate__(self, state)
        for k, v in popped.items():
            if k == 'train_state':
                self.set_state(v, check_trained=False, kind='weight')
            elif k == 'train_grad_state':
                self.set_state(v, check_trained=False, kind='grad')
            else:
                raise ValueError(  # pragma: no cover
                    "Unexpected key state %r." % k)
        self.build_onnx_function()
        return self

    def _get_att_state(self, kind):
        if kind == 'weight':
            return 'train_state_'
        if kind == 'grad':
            return 'train_grad_state_'
        raise ValueError(  # pragma: no cover
            "Unexpected kind=%r." % kind)

    def get_full_state(self, kind='weight'):
        """
        Returns the trained weights.
        """
        if isinstance(kind, list):
            return [self.get_full_state(kind=k) for k in kind]
        att = self._get_att_state(kind)
        if not hasattr(self, att):
            raise AttributeError(  # pragma: no cover
                "Method fit must be called before.")
        return getattr(self, att)

    def get_state(self, kind='weight'):
        """
        Returns the trained weights.
        """
        att = self._get_att_state(kind)
        if not hasattr(self, att):
            raise AttributeError("Method fit must be called before.")
        if getattr(self, att, None) is None:
            raise RuntimeError(  # pragma: no cover
                "No attribute %r available (None)." % att)
        if self.weights_to_train is None:
            raise RuntimeError(  # pragma: no cover
                "Unexpected self.weights_to_train (None).")
        value = getattr(self, att)
        n = len(value) - len(self.weights_to_train)
        return value[n:]

    def set_state(self, state, check_trained=True, kind='weight', zero=False):
        """
        Changes the trained weights.
        """
        if check_trained and not hasattr(self, 'train_session_'):
            raise AttributeError(  # pragma: no cover
                "Method fit must be called before.")
        state_ = []
        state_numpy_ = []
        for i, v in enumerate(state):
            if v is None:
                state_.append(None)
                state_numpy_.append(None)
            elif isinstance(v, numpy.ndarray):
                if zero:
                    v = numpy.zeros(v.shape, dtype=v.dtype)
                ortvalue = numpy_to_ort_value(v, self.device)
                state_.append(ortvalue)
                # The numpy container must be retained as the ortvalue
                # just borrows the pointer.
                state_numpy_.append(v)
            elif isinstance(v, C_OrtValue):
                if zero:
                    v = self.zero_sess_.run_with_ort_values(['Y'], {'X': v})
                state_.append(v)
                state_numpy_.append(None)
            else:
                raise TypeError(  # pragma: no cover
                    "Unexpected type %r for state %r." % (
                        type(v), i))
        att = self._get_att_state(kind)
        setattr(self, att, state_)
        setattr(self, att + "numpy_", state_numpy_)

    def build_onnx_function(self):
        """
        Creates ONNX graph and *InferenceSession* related to
        any operations applying on *OrtValue*.
        """
        opset = get_onnx_opset(self.model_onnx)
        so = SessionOptions()
        so.log_severity_level = 4

        n = len(self.weights_to_train)

        # loss_grad
        self.learning_loss.build_onnx_function(
            opset, self.device, self.weight_name)

        # weight update
        self.learning_rate.build_onnx_function(opset, self.device, n)

        # regularization
        self.learning_penalty.build_onnx_function(opset, self.device, n)

        # zero
        self.zero_onnx_ = function_onnx_graph("zero")
        self.zero_sess_ = InferenceSession(
            self.zero_onnx_.SerializeToString(), so,
            providers=device_to_providers(self.device))

        # logging
        if self.enable_logging:
            self._logger = logging.getLogger("onnxcustom")
        else:
            self._logger = None

    def fit(self, X, y, sample_weight=None,
            X_val=None, y_val=None, use_numpy=False):
        """
        Trains the model.

        :param X: features
        :param y: expected output
        :param sample_weight: training weight or None
        :param X_val: evaluation dataset
        :param y_val: evaluation dataset
        :param use_numpy: if True, slow iterator using numpy,
            otherwise, minimizes copy
        :return: self
        """
        if self.training_optimizer_name != 'SGDOptimizer':
            raise NotImplementedError(
                "Only the SGDOptimizer is implemented not %r."
                "" % self.training_optimizer_name)
        logger = self._logger

        session_function = self._create_training_session(
            self.model_onnx, self.weights_to_train,
            device=self.device)
        self.train_session_ = session_function[0]
        self.train_function_ = session_function[1]

        self.input_names_ = self.train_session_.cls_type_._grad_input_names
        self.output_names_ = self.train_session_.cls_type_._bw_fetches_names
        weights_to_train = self.train_session_.weights_to_train

        if logger is not None:
            logger.info(
                "[OrtGradientForwardBackwardOptimizer.fit] "
                "input_names=%r", self.input_names_)
            logger.info(
                "[OrtGradientForwardBackwardOptimizer.fit] "
                "output_names=%r", self.output_names_)
            logger.info(
                "[OrtGradientForwardBackwardOptimizer.fit] "
                "weights_to_train=%r", self.weights_to_train)
            logger.info(
                "[OrtGradientForwardBackwardOptimizer.fit] "
                "device=%r|%r",
                self.device.device_id(), self.device.device_type())
            if logger is not None:
                logger.info(
                    "[OrtGradientForwardBackwardOptimizer.fit] "
                    "warm_start=%r", self.warm_start)

        if not hasattr(self, 'state_'):
            self.set_state([
                self.train_session_.get_initializer(name, exc=False)
                for name in self.input_names_])
        if self.needs_grad and not hasattr(self, 'state_grad_'):
            self.set_state([
                self.train_session_.get_initializer(name, exc=False)
                for name in self.input_names_],
                kind='grad', zero=True)
        if not self.warm_start:
            state = self.get_full_state()
            if len(state) != len(self.input_names_):
                raise RuntimeError(  # pragma: no cover
                    "Length mismatch %r != %r." % (
                        len(state), len(self.input_names_)))
            new_state = []
            for iv, v in enumerate(state):
                if v is None:
                    new_state.append(v)
                else:
                    if not isinstance(v, C_OrtValue):
                        raise RuntimeError(  # pragma: no cover
                            "Unexpected type %r (state[%d])." % (
                                type(v), iv))
                    dtype = proto_type_to_dtype(
                        v.proto_type()
                        if hasattr(v, 'proto_type')
                        else v.data_type())
                    if len(v.shape()) > 0:
                        new_state.append(
                            numpy.random.randn(*v.shape()).astype(dtype))
                    else:
                        new_state.append(
                            numpy.random.randn(1).astype(dtype))
            self.set_state(new_state)
            if self.needs_grad:
                self.set_state(new_state, kind='grad', zero=True)

        data_loader = OrtDataLoader(
            X, y, sample_weight, batch_size=self.batch_size,
            device=self.device)
        if X_val is not None:
            data_loader_val = OrtDataLoader(
                X_val, y_val, batch_size=X_val.shape[0], device=self.device,
                random_iter=False)
        else:
            data_loader_val = None

        self.learning_rate.init_learning_rate()

        if self.verbose > 0:  # pragma: no cover
            from tqdm import tqdm  # pylint: disable=C0415
            loop = tqdm(range(self.max_iter))
        else:
            loop = range(self.max_iter)

        self.train_losses_ = []
        val_losses = []
        kinds = ['weight', 'grad'] if self.needs_grad else ['weight']
        for it in loop:
            loss = self._iteration(
                data_loader, self.get_full_state(kind=kinds),
                len(weights_to_train))
            lr = self.learning_rate.update_learning_rate(it).value
            if self.verbose > 1:  # pragma: no cover
                loop.set_description(
                    "loss=%1.3g lr=%1.3g" % (  # pylint: disable=E1101,E1307
                        loss, lr))  # pylint: disable=E1101,E1307
            if logger is not None:
                logger.info(
                    "[OrtGradientForwardBackwardOptimizer.fit] "
                    "lr value=%r", lr)

            self.train_losses_.append(loss)
            if (data_loader_val is not None and
                    (it + 1) % self.validation_every == 0):
                val_losses.append(
                    self._evaluation(data_loader_val, self.get_full_state()))
        self.validation_losses_ = (
            None if data_loader_val is None else val_losses)

        if logger is not None:
            logger.info(
                "[OrtGradientForwardBackwardOptimizer.fit] "
                "end loss=%r", self.train_losses_[-1])
        return self

    def _iteration(self, data_loader, states, n_weights):
        actual_losses = []
        bs = data_loader.batch_size
        logger = self._logger
        if len(states) == 1:
            state = states[0]
            grad = None
        else:
            state, grad = states

        if logger is not None:
            logger.debug(
                "[OrtGradientForwardBackwardOptimizer._iteration] "
                "iteration begin learning_rate=%r",
                self.learning_rate)

        prediction_cache = None
        prediction_cache_shape = None
        backward_outputs_cache = None
        for ib, ito in enumerate(data_loader.iter_ortvalue()):
            if len(ito) == 2:
                (ortx, orty) = ito
                ortw = None
            else:
                (ortx, orty, ortw) = ito
            state[0] = ortx

            if logger is not None:
                logger.debug(
                    "[OrtGradientForwardBackwardOptimizer._iteration] "
                    "batch %d", ib)

            ortx_shape = tuple(ortx.shape())
            same_shape = (
                prediction_cache_shape is not None and
                ortx_shape == prediction_cache_shape)

<<<<<<< HEAD
=======
            if logger is not None:
                logger.debug(
                    "[OrtGradientForwardBackwardOptimizer._iteration] forward")

>>>>>>> 0f7d31cd
            # forward
            if prediction_cache_shape is None or same_shape:
                prediction_cache = None
                prediction_cache_shape = None
            prediction = self.train_function_.forward(
                states[0], training=True,
                forward_outputs_cache=prediction_cache)
            prediction_cache = prediction
            prediction_cache_shape = ortx_shape

<<<<<<< HEAD
=======
            if logger is not None:
                logger.debug(
                    "[OrtGradientForwardBackwardOptimizer._iteration] "
                    "loss types=%r,%r",
                    orty.data_type(), prediction[0].data_type())

>>>>>>> 0f7d31cd
            # loss
            loss, loss_gradient = self.learning_loss.loss_gradient(
                self.device, orty, prediction[0], weight=ortw)

            if logger is not None:
                logger.debug(
                    "[OrtGradientForwardBackwardOptimizer._iteration] "
                    "loss=%g has_weight=%r",
                    loss.numpy(), ortw is not None)

            n = len(state) - n_weights
            loss = self.learning_penalty.penalty_loss(
                self.device, loss, *state[n:])

            cpu_loss = loss.numpy()

            if logger is not None:
                logger.debug(
                    "[OrtGradientForwardBackwardOptimizer._iteration] "
                    "cpu_loss=%r", cpu_loss)

            if numpy.isinf(cpu_loss) or numpy.isnan(cpu_loss):
                raise ConvergenceError(
                    "Loss is nan, learning_rate=%r, "
                    "the gradient descent has failed "
                    "(past losses=%r)." % (
                        self.learning_rate,
                        [float(v) for v in (
                            actual_losses if len(actual_losses) < 5
                            else actual_losses[-5:])]))

            # backward
            if not same_shape:
                backward_outputs_cache = None
            gradient = self.train_function_.backward(
                [loss_gradient], backward_outputs_cache=backward_outputs_cache)
            backward_outputs_cache = gradient

            if len(gradient) != len(state):
                raise RuntimeError(  # pragma: no cover
                    "gradient and state should have the same length but "
                    "%r != %r." % (len(gradient), len(state)))

            n = len(state) - n_weights

            for i in range(n, len(state)):
                self.learning_penalty.update_weights(
                    i - n, self.device, state[i])
                self.learning_rate.update_weights(
                    i - n, self.device, state[i],
                    gradient[i], bs,
                    None if grad is None else grad[i])

            if logger is not None:
                logger.debug(
                    "[OrtGradientForwardBackwardOptimizer._iteration] "
                    "loss=%g n_weights=%d", cpu_loss, n)
                for i in range(n, len(state)):
                    logger.debug(
                        "[OrtGradientForwardBackwardOptimizer._iteration] "
                        "state[%i]=%s", i, str_ortvalue(state[i]))

            actual_losses.append(cpu_loss / bs)

        if logger is not None:
            logger.debug(
                "[OrtGradientForwardBackwardOptimizer._iteration] "
                "iteration end")

        return numpy.array(actual_losses).mean()

    def _evaluation(self, data_loader, state):
        bs = data_loader.batch_size
        logger = self._logger
        actual_losses = []
        for ib, (ortx, orty) in enumerate(data_loader.iter_ortvalue()):
            state[0] = ortx

            if logger is not None:
                logger.debug(  # pragma: no cover
                    "[OrtGradientForwardBackwardOptimizer._evaluation] "
                    "batch %d", ib)

            prediction = self.train_function_.forward(state, training=False)
            loss, _ = self.learning_loss.loss_gradient(
                self.device, orty, prediction[0])
            cpu_loss = loss.numpy()
            if numpy.isinf(cpu_loss) or numpy.isnan(cpu_loss):
                raise ConvergenceError(  # pragma: no cover
                    "Loss is nan, "
                    "the evaluation has failed "
                    "(past losses=%r)." %
                    [float(v) for v in (
                        actual_losses if len(actual_losses) < 5
                        else actual_losses[-5:])])
            actual_losses.append(cpu_loss / bs)

        return numpy.array(actual_losses).sum() / len(data_loader)

    def _create_training_session(
            self, model_onnx, weights_to_train, device):

        forback = OrtGradientForwardBackward(
            model_onnx, weights_to_train=weights_to_train,
            debug=False, enable_logging=False,
            providers=device_to_providers(device))
        inst = forback.new_instance()
        return (forback, inst)<|MERGE_RESOLUTION|>--- conflicted
+++ resolved
@@ -410,13 +410,10 @@
                 prediction_cache_shape is not None and
                 ortx_shape == prediction_cache_shape)
 
-<<<<<<< HEAD
-=======
             if logger is not None:
                 logger.debug(
                     "[OrtGradientForwardBackwardOptimizer._iteration] forward")
 
->>>>>>> 0f7d31cd
             # forward
             if prediction_cache_shape is None or same_shape:
                 prediction_cache = None
@@ -427,15 +424,12 @@
             prediction_cache = prediction
             prediction_cache_shape = ortx_shape
 
-<<<<<<< HEAD
-=======
             if logger is not None:
                 logger.debug(
                     "[OrtGradientForwardBackwardOptimizer._iteration] "
                     "loss types=%r,%r",
                     orty.data_type(), prediction[0].data_type())
 
->>>>>>> 0f7d31cd
             # loss
             loss, loss_gradient = self.learning_loss.loss_gradient(
                 self.device, orty, prediction[0], weight=ortw)
