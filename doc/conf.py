--- conflicted
+++ resolved
@@ -141,17 +141,11 @@
         'https://scikit-learn.org/stable/',
         None),
     'skl2onnx': (
-<<<<<<< HEAD
-        'http://www.xavierdupre.fr/app/sklearn-onnx/helpsphinx/', None),
-    'sklearn-onnx': (
-        'http://www.xavierdupre.fr/app/sklearn-onnx/helpsphinx/', None),
-=======
         'http://www.xavierdupre.fr/app/sklearn-onnx/helpsphinx/',
         None),
     'sklearn-onnx': (
         'http://www.xavierdupre.fr/app/sklearn-onnx/helpsphinx/',
         None),
->>>>>>> ce610fc5
 }
 
 sphinx_gallery_conf = {
